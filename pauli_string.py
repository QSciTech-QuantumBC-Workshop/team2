--- conflicted
+++ resolved
@@ -289,20 +289,9 @@
         Returns:
             LinearCombinaisonPauliString: A LCPS with only one PauliString and coef.
         """
-
-<<<<<<< HEAD
         coefs = pauli_strings = None
-
-        ################################################################################################################
-        coefs = np.array([coef],dtype = complex)
-        pauli_strings = np.array([self],dtype = PauliString)
-        ################################################################################################################
-
-        #raise NotImplementedError()
-=======
         coefs = np.array([coef],dtype = complex) 
         pauli_strings = np.array([self],dtype = PauliString)
->>>>>>> 1b260800
 
         return LinearCombinaisonPauliString(coefs, pauli_strings)
 
